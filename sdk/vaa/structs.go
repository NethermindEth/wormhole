--- conflicted
+++ resolved
@@ -308,15 +308,12 @@
 	ChainIDCodex ChainID = 54
 	// ChainIdPlume is the ChainID of Plume
 	ChainIDPlume ChainID = 55
-<<<<<<< HEAD
-	// ChainIDAztec is the ChainID of Aztec
-	ChainIDAztec ChainID = 56
-=======
 	// ChainIdAztec is the ChainID of Aztec
 	ChainIDAztec ChainID = 56
 	// ChainIdXRPLEVM is the ChainID of XRPL-EVM
 	ChainIDXRPLEVM ChainID = 57
->>>>>>> 5b0c39fd
+	// ChainIDAztec is the ChainID of Aztec
+	ChainIDAztec ChainID = 56
 
 	// ChainIDWormchain is the ChainID of Wormchain and is in its own range.
 	ChainIDWormchain ChainID = 3104
