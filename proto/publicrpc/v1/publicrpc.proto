--- conflicted
+++ resolved
@@ -65,10 +65,8 @@
   CHAIN_ID_CODEX = 54;
   CHAIN_ID_PLUME = 55;
   CHAIN_ID_AZTEC = 56;
-<<<<<<< HEAD
-=======
   CHAIN_ID_XRPLEVM = 57;
->>>>>>> 5b0c39fd
+  CHAIN_ID_AZTEC = 56;
   CHAIN_ID_WORMCHAIN = 3104;
   CHAIN_ID_COSMOSHUB = 4000;
   CHAIN_ID_EVMOS = 4001;
