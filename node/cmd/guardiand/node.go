package guardiand

import (
	"context"
	"fmt"
	"net"
	_ "net/http/pprof" // #nosec G108 we are using a custom router (`router := mux.NewRouter()`) and thus not automatically expose pprof.
	"os"
	"os/signal"
	"path"
	"runtime"
	"slices"
	"strings"
	"syscall"
	"time"

	"github.com/certusone/wormhole/node/pkg/guardiansigner"
	"github.com/certusone/wormhole/node/pkg/watchers"
	"github.com/certusone/wormhole/node/pkg/watchers/ibc"
	ethcrypto "github.com/ethereum/go-ethereum/crypto"

	"github.com/certusone/wormhole/node/pkg/watchers/cosmwasm"

	"github.com/certusone/wormhole/node/pkg/watchers/algorand"
	"github.com/certusone/wormhole/node/pkg/watchers/aptos"
	"github.com/certusone/wormhole/node/pkg/watchers/aztec"
	"github.com/certusone/wormhole/node/pkg/watchers/evm"
	"github.com/certusone/wormhole/node/pkg/watchers/near"
	"github.com/certusone/wormhole/node/pkg/watchers/solana"
	"github.com/certusone/wormhole/node/pkg/watchers/sui"
	"github.com/certusone/wormhole/node/pkg/wormconn"

	"github.com/certusone/wormhole/node/pkg/db"
	"github.com/certusone/wormhole/node/pkg/telemetry"
	"github.com/certusone/wormhole/node/pkg/version"
	"github.com/gagliardetto/solana-go/rpc"
	"go.uber.org/zap/zapcore"

	"github.com/certusone/wormhole/node/pkg/common"
	"github.com/certusone/wormhole/node/pkg/devnet"
	"github.com/certusone/wormhole/node/pkg/node"
	"github.com/certusone/wormhole/node/pkg/p2p"
	"github.com/certusone/wormhole/node/pkg/supervisor"
	promremotew "github.com/certusone/wormhole/node/pkg/telemetry/prom_remote_write"
	"github.com/certusone/wormhole/node/pkg/txverifier"
	libp2p_crypto "github.com/libp2p/go-libp2p/core/crypto"
	"github.com/libp2p/go-libp2p/core/peer"
	"github.com/spf13/cobra"
	"github.com/wormhole-foundation/wormhole/sdk/vaa"
	"go.uber.org/zap"

	ipfslog "github.com/ipfs/go-log/v2"
)

var (
	p2pNetworkID   *string
	p2pPort        *uint
	p2pBootstrap   *string
	protectedPeers []string

	nodeKeyPath *string

	adminSocketPath      *string
	publicGRPCSocketPath *string

	dataDir *string

	statusAddr *string

	guardianKeyPath   *string
	guardianSignerUri *string

	ethRPC      *string
	ethContract *string

	bscRPC      *string
	bscContract *string

	polygonRPC      *string
	polygonContract *string

	fantomRPC      *string
	fantomContract *string

	avalancheRPC      *string
	avalancheContract *string

	oasisRPC      *string
	oasisContract *string

	karuraRPC      *string
	karuraContract *string

	acalaRPC      *string
	acalaContract *string

	klaytnRPC      *string
	klaytnContract *string

	celoRPC      *string
	celoContract *string

	moonbeamRPC      *string
	moonbeamContract *string

	terraWS       *string
	terraLCD      *string
	terraContract *string

	terra2WS       *string
	terra2LCD      *string
	terra2Contract *string

	injectiveWS       *string
	injectiveLCD      *string
	injectiveContract *string

	xplaWS       *string
	xplaLCD      *string
	xplaContract *string

	gatewayWS       *string
	gatewayLCD      *string
	gatewayContract *string

	algorandIndexerRPC   *string
	algorandIndexerToken *string
	algorandAlgodRPC     *string
	algorandAlgodToken   *string
	algorandAppID        *uint64

	nearRPC      *string
	nearContract *string

	wormchainURL *string

	ibcWS             *string
	ibcLCD            *string
	ibcBlockHeightURL *string
	ibcContract       *string

	accountantContract      *string
	accountantWS            *string
	accountantCheckEnabled  *bool
	accountantKeyPath       *string
	accountantKeyPassPhrase *string

	accountantNttContract      *string
	accountantNttKeyPath       *string
	accountantNttKeyPassPhrase *string

	aptosRPC     *string
	aptosAccount *string
	aptosHandle  *string

	aztecRPC      *string
	aztecContract *string

	movementRPC     *string
	movementAccount *string
	movementHandle  *string

	suiRPC           *string
	suiMoveEventType *string

	solanaRPC          *string
	solanaContract     *string
	solanaShimContract *string

	fogoRPC          *string
	fogoContract     *string
	fogoShimContract *string

	pythnetContract *string
	pythnetRPC      *string
	pythnetWS       *string

	arbitrumRPC      *string
	arbitrumContract *string

	optimismRPC      *string
	optimismContract *string

	baseRPC      *string
	baseContract *string

	scrollRPC      *string
	scrollContract *string

	mantleRPC      *string
	mantleContract *string

	blastRPC      *string
	blastContract *string

	xlayerRPC      *string
	xlayerContract *string

	lineaRPC      *string
	lineaContract *string

	berachainRPC      *string
	berachainContract *string

	snaxchainRPC      *string
	snaxchainContract *string

	unichainRPC      *string
	unichainContract *string

	worldchainRPC      *string
	worldchainContract *string

	monadRPC      *string
	monadContract *string

	inkRPC      *string
	inkContract *string

	hyperEvmRPC      *string
	hyperEvmContract *string

	seiEvmRPC      *string
	seiEvmContract *string

	mezoRPC      *string
	mezoContract *string

	sepoliaRPC      *string
	sepoliaContract *string

	holeskyRPC      *string
	holeskyContract *string

	arbitrumSepoliaRPC      *string
	arbitrumSepoliaContract *string

	baseSepoliaRPC      *string
	baseSepoliaContract *string

	optimismSepoliaRPC      *string
	optimismSepoliaContract *string

	polygonSepoliaRPC      *string
	polygonSepoliaContract *string

	logLevel                *string
	publicRpcLogDetailStr   *string
	publicRpcLogToTelemetry *bool

	unsafeDevMode *bool
	testnetMode   *bool
	nodeName      *string

	publicRPC *string
	publicWeb *string

	tlsHostname *string
	tlsProdEnv  *bool

	disableHeartbeatVerify *bool

	disableTelemetry *bool

	// Loki cloud logging parameters
	telemetryLokiURL *string

	// Prometheus remote write URL
	promRemoteURL *string

	chainGovernorEnabled      *bool
	governorFlowCancelEnabled *bool
	coinGeckoApiKey           *string

	ccqEnabled           *bool
	ccqAllowedRequesters *string
	ccqP2pPort           *uint
	ccqP2pBootstrap      *string
	ccqProtectedPeers    []string
	ccqAllowedPeers      *string
	ccqBackfillCache     *bool

	gatewayRelayerContract      *string
	gatewayRelayerKeyPath       *string
	gatewayRelayerKeyPassPhrase *string

	// This is the externally reachable address advertised over gossip for guardian p2p and ccq p2p.
	gossipAdvertiseAddress *string

	// env is the mode we are running in, Mainnet, Testnet or UnsafeDevnet.
	env common.Environment

	subscribeToVAAs *bool

	// A list of chain IDs that should enable the Transfer Verifier. If empty, Transfer Verifier will not be enabled.
	transferVerifierEnabledChainIDs *[]uint
	// Global variable used to store enabled Chain IDs for Transfer Verification. Contents are parsed from
	// transferVerifierEnabledChainIDs.
	txVerifierChains []vaa.ChainID

	// featureFlags are additional static flags that should be published in P2P heartbeats.
	featureFlags []string
)

func init() {
	p2pNetworkID = NodeCmd.Flags().String("network", "", "P2P network identifier (optional, overrides default for environment)")
	p2pPort = NodeCmd.Flags().Uint("port", p2p.DefaultPort, "P2P UDP listener port")
	p2pBootstrap = NodeCmd.Flags().String("bootstrap", "", "P2P bootstrap peers (optional for mainnet or testnet, overrides default, required for unsafeDevMode)")
	NodeCmd.Flags().StringSliceVarP(&protectedPeers, "protectedPeers", "", []string{}, "")

	statusAddr = NodeCmd.Flags().String("statusAddr", "[::]:6060", "Listen address for status server (disabled if blank)")

	nodeKeyPath = NodeCmd.Flags().String("nodeKey", "", "Path to node key (will be generated if it doesn't exist)")

	adminSocketPath = NodeCmd.Flags().String("adminSocket", "", "Admin gRPC service UNIX domain socket path")
	publicGRPCSocketPath = NodeCmd.Flags().String("publicGRPCSocket", "", "Public gRPC service UNIX domain socket path")

	dataDir = NodeCmd.Flags().String("dataDir", "", "Data directory")

	guardianKeyPath = NodeCmd.Flags().String("guardianKey", "", "Path to guardian key")
	guardianSignerUri = NodeCmd.Flags().String("guardianSignerUri", "", "Guardian signer URI")
	solanaContract = NodeCmd.Flags().String("solanaContract", "", "Address of the Solana program (required if solanaRpc is specified)")
	solanaShimContract = NodeCmd.Flags().String("solanaShimContract", "", "Address of the Solana shim program")
	fogoContract = NodeCmd.Flags().String("fogoContract", "", "Address of the Fogo program (required if fogoRpc is specified)")
	fogoShimContract = NodeCmd.Flags().String("fogoShimContract", "", "Address of the Fogo shim program")

	ethRPC = node.RegisterFlagWithValidationOrFail(NodeCmd, "ethRPC", "Ethereum RPC URL", "ws://eth-devnet:8545", []string{"ws", "wss"})
	ethContract = NodeCmd.Flags().String("ethContract", "", "Ethereum contract address")

	bscRPC = node.RegisterFlagWithValidationOrFail(NodeCmd, "bscRPC", "Binance Smart Chain RPC URL", "ws://eth-devnet:8545", []string{"ws", "wss"})
	bscContract = NodeCmd.Flags().String("bscContract", "", "Binance Smart Chain contract address")

	polygonRPC = node.RegisterFlagWithValidationOrFail(NodeCmd, "polygonRPC", "Polygon RPC URL", "ws://eth-devnet:8545", []string{"ws", "wss"})
	polygonContract = NodeCmd.Flags().String("polygonContract", "", "Polygon contract address")

	avalancheRPC = node.RegisterFlagWithValidationOrFail(NodeCmd, "avalancheRPC", "Avalanche RPC URL", "ws://eth-devnet:8545", []string{"ws", "wss"})
	avalancheContract = NodeCmd.Flags().String("avalancheContract", "", "Avalanche contract address")

	oasisRPC = node.RegisterFlagWithValidationOrFail(NodeCmd, "oasisRPC", "Oasis RPC URL", "ws://eth-devnet:8545", []string{"ws", "wss"})
	oasisContract = NodeCmd.Flags().String("oasisContract", "", "Oasis contract address")

	fantomRPC = node.RegisterFlagWithValidationOrFail(NodeCmd, "fantomRPC", "Fantom Websocket RPC URL", "ws://eth-devnet:8545", []string{"ws", "wss"})
	fantomContract = NodeCmd.Flags().String("fantomContract", "", "Fantom contract address")

	karuraRPC = node.RegisterFlagWithValidationOrFail(NodeCmd, "karuraRPC", "Karura RPC URL", "ws://eth-devnet:8545", []string{"ws", "wss"})
	karuraContract = NodeCmd.Flags().String("karuraContract", "", "Karura contract address")

	acalaRPC = node.RegisterFlagWithValidationOrFail(NodeCmd, "acalaRPC", "Acala RPC URL", "ws://eth-devnet:8545", []string{"ws", "wss"})
	acalaContract = NodeCmd.Flags().String("acalaContract", "", "Acala contract address")

	klaytnRPC = node.RegisterFlagWithValidationOrFail(NodeCmd, "klaytnRPC", "Klaytn RPC URL", "ws://eth-devnet:8545", []string{"ws", "wss"})
	klaytnContract = NodeCmd.Flags().String("klaytnContract", "", "Klaytn contract address")

	celoRPC = node.RegisterFlagWithValidationOrFail(NodeCmd, "celoRPC", "Celo RPC URL", "ws://eth-devnet:8545", []string{"ws", "wss"})
	celoContract = NodeCmd.Flags().String("celoContract", "", "Celo contract address")

	moonbeamRPC = node.RegisterFlagWithValidationOrFail(NodeCmd, "moonbeamRPC", "Moonbeam RPC URL", "ws://eth-devnet:8545", []string{"ws", "wss"})
	moonbeamContract = NodeCmd.Flags().String("moonbeamContract", "", "Moonbeam contract address")

	terraWS = node.RegisterFlagWithValidationOrFail(NodeCmd, "terraWS", "Path to terrad root for websocket connection", "ws://terra-terrad:26657/websocket", []string{"ws", "wss"})
	terraLCD = node.RegisterFlagWithValidationOrFail(NodeCmd, "terraLCD", "Path to LCD service root for http calls", "http://terra-terrad:1317", []string{"http", "https"})
	terraContract = NodeCmd.Flags().String("terraContract", "", "Wormhole contract address on Terra blockchain")

	terra2WS = node.RegisterFlagWithValidationOrFail(NodeCmd, "terra2WS", "Path to terrad root for websocket connection", "ws://terra2-terrad:26657/websocket", []string{"ws", "wss"})
	terra2LCD = node.RegisterFlagWithValidationOrFail(NodeCmd, "terra2LCD", "Path to LCD service root for http calls", "http://terra2-terrad:1317", []string{"http", "https"})
	terra2Contract = NodeCmd.Flags().String("terra2Contract", "", "Wormhole contract address on Terra 2 blockchain")

	injectiveWS = node.RegisterFlagWithValidationOrFail(NodeCmd, "injectiveWS", "Path to root for Injective websocket connection", "ws://injective:26657/websocket", []string{"ws", "wss"})
	injectiveLCD = node.RegisterFlagWithValidationOrFail(NodeCmd, "injectiveLCD", "Path to LCD service root for Injective http calls", "http://injective:1317", []string{"http", "https"})
	injectiveContract = NodeCmd.Flags().String("injectiveContract", "", "Wormhole contract address on Injective blockchain")

	xplaWS = node.RegisterFlagWithValidationOrFail(NodeCmd, "xplaWS", "Path to root for XPLA websocket connection", "ws://xpla:26657/websocket", []string{"ws", "wss"})
	xplaLCD = node.RegisterFlagWithValidationOrFail(NodeCmd, "xplaLCD", "Path to LCD service root for XPLA http calls", "http://xpla:1317", []string{"http", "https"})
	xplaContract = NodeCmd.Flags().String("xplaContract", "", "Wormhole contract address on XPLA blockchain")

	gatewayWS = node.RegisterFlagWithValidationOrFail(NodeCmd, "gatewayWS", "Path to root for Gateway watcher websocket connection", "ws://wormchain:26657/websocket", []string{"ws", "wss"})
	gatewayLCD = node.RegisterFlagWithValidationOrFail(NodeCmd, "gatewayLCD", "Path to LCD service root for Gateway watcher http calls", "http://wormchain:1317", []string{"http", "https"})
	gatewayContract = NodeCmd.Flags().String("gatewayContract", "", "Wormhole contract address on Gateway blockchain")

	algorandIndexerRPC = node.RegisterFlagWithValidationOrFail(NodeCmd, "algorandIndexerRPC", "Algorand Indexer RPC URL", "http://algorand:8980", []string{"http", "https"})
	algorandIndexerToken = NodeCmd.Flags().String("algorandIndexerToken", "", "Algorand Indexer access token")
	algorandAlgodRPC = node.RegisterFlagWithValidationOrFail(NodeCmd, "algorandAlgodRPC", "Algorand Algod RPC URL", "http://algorand:4001", []string{"http", "https"})
	algorandAlgodToken = NodeCmd.Flags().String("algorandAlgodToken", "", "Algorand Algod access token")
	algorandAppID = NodeCmd.Flags().Uint64("algorandAppID", 0, "Algorand app id")

	nearRPC = node.RegisterFlagWithValidationOrFail(NodeCmd, "nearRPC", "Near RPC URL", "http://near:3030", []string{"http", "https"})
	nearContract = NodeCmd.Flags().String("nearContract", "", "Near contract")

	wormchainURL = node.RegisterFlagWithValidationOrFail(NodeCmd, "wormchainURL", "Wormhole-chain gRPC URL", "wormchain:9090", []string{""})

	ibcWS = node.RegisterFlagWithValidationOrFail(NodeCmd, "ibcWS", "Websocket used to listen to the IBC receiver smart contract on wormchain", "ws://wormchain:26657/websocket", []string{"ws", "wss"})
	ibcLCD = node.RegisterFlagWithValidationOrFail(NodeCmd, "ibcLCD", "Path to LCD service root for http calls", "http://wormchain:1317", []string{"http", "https"})
	ibcBlockHeightURL = node.RegisterFlagWithValidationOrFail(NodeCmd, "ibcBlockHeightURL", "Optional URL to query for the block height (generated from ibcWS if not specified)", "http://wormchain:1317", []string{"http", "https"})
	ibcContract = NodeCmd.Flags().String("ibcContract", "", "Address of the IBC smart contract on wormchain")

	accountantWS = node.RegisterFlagWithValidationOrFail(NodeCmd, "accountantWS", "Websocket used to listen to the accountant smart contract on wormchain", "http://wormchain:26657", []string{"http", "https"})
	accountantContract = NodeCmd.Flags().String("accountantContract", "", "Address of the accountant smart contract on wormchain")
	accountantKeyPath = NodeCmd.Flags().String("accountantKeyPath", "", "path to accountant private key for signing transactions")
	accountantKeyPassPhrase = NodeCmd.Flags().String("accountantKeyPassPhrase", "", "pass phrase used to unarmor the accountant key file")
	accountantCheckEnabled = NodeCmd.Flags().Bool("accountantCheckEnabled", false, "Should accountant be enforced on transfers")

	accountantNttContract = NodeCmd.Flags().String("accountantNttContract", "", "Address of the NTT accountant smart contract on wormchain")
	accountantNttKeyPath = NodeCmd.Flags().String("accountantNttKeyPath", "", "path to NTT accountant private key for signing transactions")
	accountantNttKeyPassPhrase = NodeCmd.Flags().String("accountantNttKeyPassPhrase", "", "pass phrase used to unarmor the NTT accountant key file")

	aptosRPC = node.RegisterFlagWithValidationOrFail(NodeCmd, "aptosRPC", "Aptos RPC URL", "http://aptos:8080", []string{"http", "https"})
	aptosAccount = NodeCmd.Flags().String("aptosAccount", "", "aptos account")
	aptosHandle = NodeCmd.Flags().String("aptosHandle", "", "aptos handle")

	aztecRPC = node.RegisterFlagWithValidationOrFail(NodeCmd, "aztecRPC", "Aztec RPC URL", "", []string{"http", "https"})
	aztecContract = NodeCmd.Flags().String("aztecContract", "", "aztec contract")

	movementRPC = node.RegisterFlagWithValidationOrFail(NodeCmd, "movementRPC", "Movement RPC URL", "", []string{"http", "https"})
	movementAccount = NodeCmd.Flags().String("movementAccount", "", "movement account")
	movementHandle = NodeCmd.Flags().String("movementHandle", "", "movement handle")

	suiRPC = node.RegisterFlagWithValidationOrFail(NodeCmd, "suiRPC", "Sui RPC URL", "http://sui:9000", []string{"http", "https"})
	suiMoveEventType = NodeCmd.Flags().String("suiMoveEventType", "", "Sui move event type for publish_message")

	solanaRPC = node.RegisterFlagWithValidationOrFail(NodeCmd, "solanaRPC", "Solana RPC URL (required)", "http://solana-devnet:8899", []string{"http", "https"})
	fogoRPC = node.RegisterFlagWithValidationOrFail(NodeCmd, "fogoRPC", "Fogo RPC URL (required)", "http://solana-devnet:8899", []string{"http", "https"})

	pythnetContract = NodeCmd.Flags().String("pythnetContract", "", "Address of the PythNet program (required)")
	pythnetRPC = node.RegisterFlagWithValidationOrFail(NodeCmd, "pythnetRPC", "PythNet RPC URL (required)", "http://pythnet.rpcpool.com", []string{"http", "https"})
	pythnetWS = node.RegisterFlagWithValidationOrFail(NodeCmd, "pythnetWS", "PythNet WS URL", "wss://pythnet.rpcpool.com", []string{"ws", "wss"})

	arbitrumRPC = node.RegisterFlagWithValidationOrFail(NodeCmd, "arbitrumRPC", "Arbitrum RPC URL", "ws://eth-devnet:8545", []string{"ws", "wss"})
	arbitrumContract = NodeCmd.Flags().String("arbitrumContract", "", "Arbitrum contract address")

	sepoliaRPC = node.RegisterFlagWithValidationOrFail(NodeCmd, "sepoliaRPC", "Sepolia RPC URL", "ws://eth-devnet:8545", []string{"ws", "wss"})
	sepoliaContract = NodeCmd.Flags().String("sepoliaContract", "", "Sepolia contract address")

	holeskyRPC = node.RegisterFlagWithValidationOrFail(NodeCmd, "holeskyRPC", "Holesky RPC URL", "ws://eth-devnet:8545", []string{"ws", "wss"})
	holeskyContract = NodeCmd.Flags().String("holeskyContract", "", "Holesky contract address")

	optimismRPC = node.RegisterFlagWithValidationOrFail(NodeCmd, "optimismRPC", "Optimism RPC URL", "ws://eth-devnet:8545", []string{"ws", "wss"})
	optimismContract = NodeCmd.Flags().String("optimismContract", "", "Optimism contract address")

	scrollRPC = node.RegisterFlagWithValidationOrFail(NodeCmd, "scrollRPC", "Scroll RPC URL", "ws://eth-devnet:8545", []string{"ws", "wss"})
	scrollContract = NodeCmd.Flags().String("scrollContract", "", "Scroll contract address")

	mantleRPC = node.RegisterFlagWithValidationOrFail(NodeCmd, "mantleRPC", "Mantle RPC URL", "ws://eth-devnet:8545", []string{"ws", "wss"})
	mantleContract = NodeCmd.Flags().String("mantleContract", "", "Mantle contract address")

	blastRPC = node.RegisterFlagWithValidationOrFail(NodeCmd, "blastRPC", "Blast RPC URL", "ws://eth-devnet:8545", []string{"ws", "wss"})
	blastContract = NodeCmd.Flags().String("blastContract", "", "Blast contract address")

	xlayerRPC = node.RegisterFlagWithValidationOrFail(NodeCmd, "xlayerRPC", "XLayer RPC URL", "ws://eth-devnet:8545", []string{"ws", "wss"})
	xlayerContract = NodeCmd.Flags().String("xlayerContract", "", "XLayer contract address")

	lineaRPC = node.RegisterFlagWithValidationOrFail(NodeCmd, "lineaRPC", "Linea RPC URL", "ws://eth-devnet:8545", []string{"ws", "wss"})
	lineaContract = NodeCmd.Flags().String("lineaContract", "", "Linea contract address")

	berachainRPC = node.RegisterFlagWithValidationOrFail(NodeCmd, "berachainRPC", "Berachain RPC URL", "ws://eth-devnet:8545", []string{"ws", "wss"})
	berachainContract = NodeCmd.Flags().String("berachainContract", "", "Berachain contract address")

	snaxchainRPC = node.RegisterFlagWithValidationOrFail(NodeCmd, "snaxchainRPC", "Snaxchain RPC URL", "ws://eth-devnet:8545", []string{"ws", "wss"})
	snaxchainContract = NodeCmd.Flags().String("snaxchainContract", "", "Snaxchain contract address")

	unichainRPC = node.RegisterFlagWithValidationOrFail(NodeCmd, "unichainRPC", "Unichain RPC URL", "ws://eth-devnet:8545", []string{"ws", "wss"})
	unichainContract = NodeCmd.Flags().String("unichainContract", "", "Unichain contract address")

	worldchainRPC = node.RegisterFlagWithValidationOrFail(NodeCmd, "worldchainRPC", "Worldchain RPC URL", "ws://eth-devnet:8545", []string{"ws", "wss"})
	worldchainContract = NodeCmd.Flags().String("worldchainContract", "", "Worldchain contract address")

	baseRPC = node.RegisterFlagWithValidationOrFail(NodeCmd, "baseRPC", "Base RPC URL", "ws://eth-devnet:8545", []string{"ws", "wss"})
	baseContract = NodeCmd.Flags().String("baseContract", "", "Base contract address")

	inkRPC = node.RegisterFlagWithValidationOrFail(NodeCmd, "inkRPC", "Ink RPC URL", "ws://eth-devnet:8545", []string{"ws", "wss"})
	inkContract = NodeCmd.Flags().String("inkContract", "", "Ink contract address")

	hyperEvmRPC = node.RegisterFlagWithValidationOrFail(NodeCmd, "hyperEvmRPC", "HyperEVM RPC URL", "ws://eth-devnet:8545", []string{"ws", "wss"})
	hyperEvmContract = NodeCmd.Flags().String("hyperEvmContract", "", "HyperEVM contract address")

	monadRPC = node.RegisterFlagWithValidationOrFail(NodeCmd, "monadRPC", "Monad RPC URL", "ws://eth-devnet:8545", []string{"ws", "wss"})
	monadContract = NodeCmd.Flags().String("monadContract", "", "Monad contract address")

	seiEvmRPC = node.RegisterFlagWithValidationOrFail(NodeCmd, "seiEvmRPC", "SeiEVM RPC URL", "ws://eth-devnet:8545", []string{"ws", "wss"})
	seiEvmContract = NodeCmd.Flags().String("seiEvmContract", "", "SeiEVM contract address")

	mezoRPC = node.RegisterFlagWithValidationOrFail(NodeCmd, "mezoRPC", "Mezo RPC URL", "ws://eth-devnet:8545", []string{"ws", "wss"})
	mezoContract = NodeCmd.Flags().String("mezoContract", "", "Mezo contract address")

	arbitrumSepoliaRPC = node.RegisterFlagWithValidationOrFail(NodeCmd, "arbitrumSepoliaRPC", "Arbitrum on Sepolia RPC URL", "ws://eth-devnet:8545", []string{"ws", "wss"})
	arbitrumSepoliaContract = NodeCmd.Flags().String("arbitrumSepoliaContract", "", "Arbitrum on Sepolia contract address")

	baseSepoliaRPC = node.RegisterFlagWithValidationOrFail(NodeCmd, "baseSepoliaRPC", "Base on Sepolia RPC URL", "ws://eth-devnet:8545", []string{"ws", "wss"})
	baseSepoliaContract = NodeCmd.Flags().String("baseSepoliaContract", "", "Base on Sepolia contract address")

	optimismSepoliaRPC = node.RegisterFlagWithValidationOrFail(NodeCmd, "optimismSepoliaRPC", "Optimism on Sepolia RPC URL", "ws://eth-devnet:8545", []string{"ws", "wss"})
	optimismSepoliaContract = NodeCmd.Flags().String("optimismSepoliaContract", "", "Optimism on Sepolia contract address")

	polygonSepoliaRPC = node.RegisterFlagWithValidationOrFail(NodeCmd, "polygonSepoliaRPC", "Polygon on Sepolia RPC URL", "ws://eth-devnet:8545", []string{"ws", "wss"})
	polygonSepoliaContract = NodeCmd.Flags().String("polygonSepoliaContract", "", "Polygon on Sepolia contract address")

	logLevel = NodeCmd.Flags().String("logLevel", "info", "Logging level (debug, info, warn, error, dpanic, panic, fatal)")
	publicRpcLogDetailStr = NodeCmd.Flags().String("publicRpcLogDetail", "full", "The detail with which public RPC requests shall be logged (none=no logging, minimal=only log gRPC methods, full=log gRPC method, payload (up to 200 bytes) and user agent (up to 200 bytes))")
	publicRpcLogToTelemetry = NodeCmd.Flags().Bool("logPublicRpcToTelemetry", true, "whether or not to include publicRpc request logs in telemetry")

	unsafeDevMode = NodeCmd.Flags().Bool("unsafeDevMode", false, "Launch node in unsafe, deterministic devnet mode")
	testnetMode = NodeCmd.Flags().Bool("testnetMode", false, "Launch node in testnet mode (enables testnet-only features)")
	nodeName = NodeCmd.Flags().String("nodeName", "", "Node name to announce in gossip heartbeats")

	publicRPC = NodeCmd.Flags().String("publicRPC", "", "Listen address for public gRPC interface")
	publicWeb = NodeCmd.Flags().String("publicWeb", "", "Listen address for public REST and gRPC Web interface")

	tlsHostname = NodeCmd.Flags().String("tlsHostname", "", "If set, serve publicWeb as TLS with this hostname using Let's Encrypt")
	tlsProdEnv = NodeCmd.Flags().Bool("tlsProdEnv", false,
		"Use the production Let's Encrypt environment instead of staging")

	disableHeartbeatVerify = NodeCmd.Flags().Bool("disableHeartbeatVerify", false,
		"Disable heartbeat signature verification (useful during network startup)")
	disableTelemetry = NodeCmd.Flags().Bool("disableTelemetry", false,
		"Disable telemetry")

	telemetryLokiURL = NodeCmd.Flags().String("telemetryLokiURL", "", "Loki cloud logging URL")

	promRemoteURL = NodeCmd.Flags().String("promRemoteURL", "", "Prometheus remote write URL (Grafana)")

	chainGovernorEnabled = NodeCmd.Flags().Bool("chainGovernorEnabled", false, "Run the chain governor")
	governorFlowCancelEnabled = NodeCmd.Flags().Bool("governorFlowCancelEnabled", false, "Enable flow cancel on the governor")
	coinGeckoApiKey = NodeCmd.Flags().String("coinGeckoApiKey", "", "CoinGecko Pro API key. If no API key is provided, CoinGecko requests may be throttled or blocked.")

	ccqEnabled = NodeCmd.Flags().Bool("ccqEnabled", false, "Enable cross chain query support")
	ccqAllowedRequesters = NodeCmd.Flags().String("ccqAllowedRequesters", "", "Comma separated list of signers allowed to submit cross chain queries")
	ccqP2pPort = NodeCmd.Flags().Uint("ccqP2pPort", 8996, "CCQ P2P UDP listener port")
	ccqP2pBootstrap = NodeCmd.Flags().String("ccqP2pBootstrap", "", "CCQ P2P bootstrap peers (optional for mainnet or testnet, overrides default, required for unsafeDevMode)")
	NodeCmd.Flags().StringSliceVarP(&ccqProtectedPeers, "ccqProtectedPeers", "", []string{}, "")
	ccqAllowedPeers = NodeCmd.Flags().String("ccqAllowedPeers", "", "CCQ allowed P2P peers (comma-separated)")
	ccqBackfillCache = NodeCmd.Flags().Bool("ccqBackfillCache", true, "Should EVM chains backfill CCQ timestamp cache on startup")
	gossipAdvertiseAddress = NodeCmd.Flags().String("gossipAdvertiseAddress", "", "External IP to advertize on Guardian and CCQ p2p (use if behind a NAT or running in k8s)")

	gatewayRelayerContract = NodeCmd.Flags().String("gatewayRelayerContract", "", "Address of the smart contract on wormchain to receive relayed VAAs")
	gatewayRelayerKeyPath = NodeCmd.Flags().String("gatewayRelayerKeyPath", "", "Path to gateway relayer private key for signing transactions")
	gatewayRelayerKeyPassPhrase = NodeCmd.Flags().String("gatewayRelayerKeyPassPhrase", "", "Pass phrase used to unarmor the gateway relayer key file")

	subscribeToVAAs = NodeCmd.Flags().Bool("subscribeToVAAs", false, "Guardiand should subscribe to incoming signed VAAs, set to true if running a public RPC node")

	transferVerifierEnabledChainIDs = NodeCmd.Flags().UintSlice("transferVerifierEnabledChainIDs", make([]uint, 0), "Transfer Verifier will be enabled for these chain IDs (comma-separated)")
}

var (
	rootCtx       context.Context
	rootCtxCancel context.CancelFunc
)

var (
	configFilename = "guardiand"
	configPath     = "node/config"
	envPrefix      = "GUARDIAND"
)

// "Why would anyone do this?" are famous last words.
//
// We already forcibly override RPC URLs and keys in dev mode to prevent security
// risks from operator error, but an extra warning won't hurt.
const devwarning = `
        +++++++++++++++++++++++++++++++++++++++++++++++++++
        |   NODE IS RUNNING IN INSECURE DEVELOPMENT MODE  |
        |                                                 |
        |      Do not use --unsafeDevMode in prod.        |
        +++++++++++++++++++++++++++++++++++++++++++++++++++

`

// NodeCmd represents the node command
var NodeCmd = &cobra.Command{
	Use:               "node",
	Short:             "Run the guardiand node",
	PersistentPreRunE: initConfig,
	Run:               runNode,
}

// This variable may be overridden by the -X linker flag to "dev" in which case
// we enforce the --unsafeDevMode flag. Only development binaries/docker images
// are distributed. Production binaries are required to be built from source by
// guardians to reduce risk from a compromised builder.
var Build = "prod"

// initConfig initializes the file configuration.
func initConfig(cmd *cobra.Command, args []string) error {
	return node.InitFileConfig(cmd, node.ConfigOptions{
		FilePath:  configPath,
		FileName:  configFilename,
		EnvPrefix: envPrefix,
	})
}

func runNode(cmd *cobra.Command, args []string) {
	if *unsafeDevMode && *testnetMode {
		fmt.Println("Cannot be in unsafeDevMode and testnetMode at the same time.")
	}

	// Determine execution mode
	if *unsafeDevMode {
		env = common.UnsafeDevNet
	} else if *testnetMode {
		env = common.TestNet
	} else {
		env = common.MainNet
	}

	if Build == "dev" && env != common.UnsafeDevNet {
		fmt.Println("This is a development build. --unsafeDevMode must be enabled.")
		os.Exit(1)
	}

	if env == common.UnsafeDevNet {
		fmt.Print(devwarning)
	}

	if env != common.MainNet {
		fmt.Println("Not locking in memory.")
	} else {
		common.LockMemory()
	}

	common.SetRestrictiveUmask()

	// Refuse to run as root in production mode.
	if env != common.UnsafeDevNet && os.Geteuid() == 0 {
		fmt.Println("can't run as uid 0")
		os.Exit(1)
	}

	// Set up logging. The go-log zap wrapper that libp2p uses is compatible with our
	// usage of zap in supervisor, which is nice.
	lvl, err := ipfslog.LevelFromString(*logLevel)
	if err != nil {
		fmt.Println("Invalid log level")
		os.Exit(1)
	}

	if !(*chainGovernorEnabled) && *governorFlowCancelEnabled {
		fmt.Println("Flow cancel can only be enabled when the governor is enabled")
		os.Exit(1)
	}

	logger := zap.New(zapcore.NewCore(
		consoleEncoder{zapcore.NewConsoleEncoder(
			zap.NewDevelopmentEncoderConfig())},
		zapcore.AddSync(zapcore.Lock(os.Stderr)),
		zap.NewAtomicLevelAt(zapcore.Level(lvl))))

	if env == common.UnsafeDevNet {
		// Use the hostname as nodeName. For production, we don't want to do this to
		// prevent accidentally leaking sensitive hostnames.
		hostname, err := os.Hostname()
		if err != nil {
			panic(err)
		}
		*nodeName = hostname

		// Put node name into the log for development.
		logger = logger.Named(*nodeName)
	}

	// Override the default go-log config, which uses a magic environment variable.
	ipfslog.SetAllLoggers(lvl)

	// In devnet mode, we automatically set a number of flags that rely on deterministic keys.
	if env == common.UnsafeDevNet {
		g0key, err := peer.IDFromPrivateKey(devnet.DeterministicP2PPrivKeyByIndex(0))
		if err != nil {
			panic(err)
		}

		// Use the first guardian node as bootstrap
		if *p2pBootstrap == "" {
			*p2pBootstrap = fmt.Sprintf("/dns4/guardian-0.guardian/udp/%d/quic/p2p/%s", *p2pPort, g0key.String())
		}
		if *ccqP2pBootstrap == "" {
			*ccqP2pBootstrap = fmt.Sprintf("/dns4/guardian-0.guardian/udp/%d/quic/p2p/%s", *ccqP2pPort, g0key.String())
		}
		if *p2pNetworkID == "" {
			*p2pNetworkID = p2p.GetNetworkId(env)
		}
	} else { // Mainnet or Testnet.
		// If the network parameters are not specified, use the defaults. Log a warning if they are specified since we want to discourage this.
		// Note that we don't want to prevent it, to allow for network upgrade testing.
		if *p2pNetworkID == "" {
			*p2pNetworkID = p2p.GetNetworkId(env)
		} else {
			logger.Warn("overriding default p2p network ID", zap.String("p2pNetworkID", *p2pNetworkID))
		}
		if *p2pBootstrap == "" {
			*p2pBootstrap, err = p2p.GetBootstrapPeers(env)
			if err != nil {
				logger.Fatal("failed to determine p2p bootstrap peers", zap.String("env", string(env)), zap.Error(err))
			}
		} else {
			logger.Warn("overriding default p2p bootstrap peers", zap.String("p2pBootstrap", *p2pBootstrap))
		}
		if *ccqP2pBootstrap == "" {
			*ccqP2pBootstrap, err = p2p.GetCcqBootstrapPeers(env)
			if err != nil {
				logger.Fatal("failed to determine ccq bootstrap peers", zap.String("env", string(env)), zap.Error(err))
			}
		} else {
			logger.Warn("overriding default ccq bootstrap peers", zap.String("ccqP2pBootstrap", *ccqP2pBootstrap))
		}
	}

	// Verify flags

	if *nodeName == "" && env == common.MainNet {
		logger.Fatal("Please specify --nodeName")
	}
	if *nodeKeyPath == "" && env != common.UnsafeDevNet { // In devnet mode, keys are deterministically generated.
		logger.Fatal("Please specify --nodeKey")
	}
	if *guardianKeyPath == "" {
		// This if-statement is nested, since checking if both are empty at once will always result in the else-branch
		// being executed if at least one is specified. For example, in the case where the signer URI is specified and
		// the guardianKeyPath not, then the else-statement will create an empty `file://` URI.
		if *guardianSignerUri == "" {
			logger.Fatal("Please specify --guardianKey or --guardianSignerUri")
		}
	} else {
		// To avoid confusion, require that only guardianKey or guardianSignerUri can be specified
		if *guardianSignerUri != "" {
			logger.Fatal("Please only specify --guardianKey or --guardianSignerUri")
		}

		// If guardianKeyPath is set, set guardianSignerUri to the file signer URI, pointing to guardianKeyPath.
		// This ensures that the signer-abstracted guardian has backwards compatibility with guardians that would
		// just like to ignore the new guardianSignerUri altogether.
		*guardianSignerUri = fmt.Sprintf("file://%s", *guardianKeyPath)
	}
	if *adminSocketPath == "" {
		logger.Fatal("Please specify --adminSocket")
	}
	if *adminSocketPath == *publicGRPCSocketPath {
		logger.Fatal("--adminSocket must not equal --publicGRPCSocket")
	}
	if (*publicRPC != "" || *publicWeb != "") && *publicGRPCSocketPath == "" {
		logger.Fatal("If either --publicRPC or --publicWeb is specified, --publicGRPCSocket must also be specified")
	}
	if *dataDir == "" {
		logger.Fatal("Please specify --dataDir")
	}

	// Ethereum is required since we use it to get the guardian set. All other chains are optional.
	if *ethRPC == "" {
		logger.Fatal("Please specify --ethRPC")
	}

	// In devnet mode, we generate a deterministic guardian key and write it to disk.
	if env == common.UnsafeDevNet {
		// Only if the signer is file-based should we generate the deterministic key and write it to disk
		if st, _, _ := guardiansigner.ParseSignerUri(*guardianSignerUri); st == guardiansigner.FileSignerType {
			err := devnet.GenerateAndStoreDevnetGuardianKey(*guardianKeyPath)
			if err != nil {
				logger.Fatal("failed to generate devnet guardian key", zap.Error(err))
			}
		}
	}

	// Node's main lifecycle context.
	rootCtx, rootCtxCancel = context.WithCancel(context.Background())
	defer rootCtxCancel()

	// Create the Guardian Signer
	guardianSigner, err := guardiansigner.NewGuardianSignerFromUri(rootCtx, *guardianSignerUri, env == common.UnsafeDevNet)
	if err != nil {
		logger.Fatal("failed to create a new guardian signer", zap.Error(err))
	}

	logger.Info("Created the guardian signer", zap.String(
		"address", ethcrypto.PubkeyToAddress(guardianSigner.PublicKey(rootCtx)).String()))

	// Load p2p private key
	var p2pKey libp2p_crypto.PrivKey
	if env == common.UnsafeDevNet {
		idx, err := devnet.GetDevnetIndex()
		if err != nil {
			logger.Fatal("Failed to parse hostname - are we running in devnet?")
		}
		p2pKey = devnet.DeterministicP2PPrivKeyByIndex(int64(idx))

		if idx != 0 {
			firstGuardianName, err := devnet.GetFirstGuardianNameFromBootstrapPeers(*p2pBootstrap)
			if err != nil {
				logger.Fatal("failed to get first guardian name from bootstrap peers", zap.String("bootstrapPeers", *p2pBootstrap), zap.Error(err))
			}
			// try to connect to guardian-0
			for {
				_, err := net.LookupIP(firstGuardianName)
				if err == nil {
					break
				}
				logger.Info(fmt.Sprintf("Error resolving %s. Trying again...", firstGuardianName))
				time.Sleep(time.Second)
			}
			// TODO this is a hack. If this is not the bootstrap Guardian, we wait 10s such that the bootstrap Guardian has enough time to start.
			// This may no longer be necessary because now the p2p.go ensures that it can connect to at least one bootstrap peer and will
			// exit the whole guardian if it is unable to. Sleeping here for a bit may reduce overall startup time by preventing unnecessary restarts, though.
			logger.Info("This is not a bootstrap Guardian. Waiting another 10 seconds for the bootstrap guardian to come online.")
			time.Sleep(time.Second * 10)
		}
	} else {
		p2pKey, err = common.GetOrCreateNodeKey(logger, *nodeKeyPath)
		if err != nil {
			logger.Fatal("Failed to load node key", zap.Error(err))
		}
	}

	// Set up telemetry if it is enabled. We can't do this until we have the p2p key and the guardian key.
	// Telemetry is enabled by default in mainnet/testnet. In devnet it is disabled by default.
	usingLoki := *telemetryLokiURL != ""
	if !*disableTelemetry && (env != common.UnsafeDevNet || (env == common.UnsafeDevNet && usingLoki)) {
		if !usingLoki {
			logger.Fatal("Please specify --telemetryLokiURL or set --disableTelemetry=false")
		}

		if *nodeName == "" {
			logger.Fatal("If telemetry is enabled, --nodeName must be set")
		}

		// Get libp2p peer ID from private key
		pk := p2pKey.GetPublic()
		peerID, err := peer.IDFromPublicKey(pk)
		if err != nil {
			logger.Fatal("Failed to get peer ID from private key", zap.Error(err))
		}

		labels := map[string]string{
			"node_name":     *nodeName,
			"node_key":      peerID.String(),
			"guardian_addr": ethcrypto.PubkeyToAddress(guardianSigner.PublicKey(rootCtx)).String(),
			"network":       *p2pNetworkID,
			"version":       version.Version(),
		}

		skipPrivateLogs := !*publicRpcLogToTelemetry

		var tm *telemetry.Telemetry
		if usingLoki {
			logger.Info("Using Loki telemetry logger",
				zap.String("publicRpcLogDetail", *publicRpcLogDetailStr),
				zap.Bool("logPublicRpcToTelemetry", *publicRpcLogToTelemetry))

			tm, err = telemetry.NewLokiCloudLogger(context.Background(), logger, *telemetryLokiURL, "wormhole", skipPrivateLogs, labels)
			if err != nil {
				logger.Fatal("Failed to initialize telemetry", zap.Error(err))
			}
		}

		defer tm.Close()
		logger = tm.WrapLogger(logger) // Wrap logger with telemetry logger
	}

	// Validate the args for all the EVM chains. The last flag indicates if the chain is allowed in mainnet.
	*ethContract = checkEvmArgs(logger, *ethRPC, *ethContract, vaa.ChainIDEthereum)
	*bscContract = checkEvmArgs(logger, *bscRPC, *bscContract, vaa.ChainIDBSC)
	*polygonContract = checkEvmArgs(logger, *polygonRPC, *polygonContract, vaa.ChainIDPolygon)
	*avalancheContract = checkEvmArgs(logger, *avalancheRPC, *avalancheContract, vaa.ChainIDAvalanche)
	*oasisContract = checkEvmArgs(logger, *oasisRPC, *oasisContract, vaa.ChainIDOasis)
	*fantomContract = checkEvmArgs(logger, *fantomRPC, *fantomContract, vaa.ChainIDFantom)
	*karuraContract = checkEvmArgs(logger, *karuraRPC, *karuraContract, vaa.ChainIDKarura)
	*acalaContract = checkEvmArgs(logger, *acalaRPC, *acalaContract, vaa.ChainIDAcala)
	*klaytnContract = checkEvmArgs(logger, *klaytnRPC, *klaytnContract, vaa.ChainIDKlaytn)
	*celoContract = checkEvmArgs(logger, *celoRPC, *celoContract, vaa.ChainIDCelo)
	*moonbeamContract = checkEvmArgs(logger, *moonbeamRPC, *moonbeamContract, vaa.ChainIDMoonbeam)
	*arbitrumContract = checkEvmArgs(logger, *arbitrumRPC, *arbitrumContract, vaa.ChainIDArbitrum)
	*optimismContract = checkEvmArgs(logger, *optimismRPC, *optimismContract, vaa.ChainIDOptimism)
	*baseContract = checkEvmArgs(logger, *baseRPC, *baseContract, vaa.ChainIDBase)
	*scrollContract = checkEvmArgs(logger, *scrollRPC, *scrollContract, vaa.ChainIDScroll)
	*mantleContract = checkEvmArgs(logger, *mantleRPC, *mantleContract, vaa.ChainIDMantle)
	*blastContract = checkEvmArgs(logger, *blastRPC, *blastContract, vaa.ChainIDBlast)
	*xlayerContract = checkEvmArgs(logger, *xlayerRPC, *xlayerContract, vaa.ChainIDXLayer)
	*lineaContract = checkEvmArgs(logger, *lineaRPC, *lineaContract, vaa.ChainIDLinea)
	*berachainContract = checkEvmArgs(logger, *berachainRPC, *berachainContract, vaa.ChainIDBerachain)
	*snaxchainContract = checkEvmArgs(logger, *snaxchainRPC, *snaxchainContract, vaa.ChainIDSnaxchain)
	*unichainContract = checkEvmArgs(logger, *unichainRPC, *unichainContract, vaa.ChainIDUnichain)
	*worldchainContract = checkEvmArgs(logger, *worldchainRPC, *worldchainContract, vaa.ChainIDWorldchain)
	*inkContract = checkEvmArgs(logger, *inkRPC, *inkContract, vaa.ChainIDInk)
	*hyperEvmContract = checkEvmArgs(logger, *hyperEvmRPC, *hyperEvmContract, vaa.ChainIDHyperEVM)
	*monadContract = checkEvmArgs(logger, *monadRPC, *monadContract, vaa.ChainIDMonad)
	*seiEvmContract = checkEvmArgs(logger, *seiEvmRPC, *seiEvmContract, vaa.ChainIDSeiEVM)
	*mezoContract = checkEvmArgs(logger, *mezoRPC, *mezoContract, vaa.ChainIDMezo)

	// These chains will only ever be testnet / devnet.
	*sepoliaContract = checkEvmArgs(logger, *sepoliaRPC, *sepoliaContract, vaa.ChainIDSepolia)
	*arbitrumSepoliaContract = checkEvmArgs(logger, *arbitrumSepoliaRPC, *arbitrumSepoliaContract, vaa.ChainIDArbitrumSepolia)
	*baseSepoliaContract = checkEvmArgs(logger, *baseSepoliaRPC, *baseSepoliaContract, vaa.ChainIDBaseSepolia)
	*optimismSepoliaContract = checkEvmArgs(logger, *optimismSepoliaRPC, *optimismSepoliaContract, vaa.ChainIDOptimismSepolia)
	*holeskyContract = checkEvmArgs(logger, *holeskyRPC, *holeskyContract, vaa.ChainIDHolesky)
	*polygonSepoliaContract = checkEvmArgs(logger, *polygonSepoliaRPC, *polygonSepoliaContract, vaa.ChainIDPolygonSepolia)

	if !argsConsistent([]string{*solanaContract, *solanaRPC}) {
		logger.Fatal("Both --solanaContract and --solanaRPC must be set or both unset")
	}

	if *solanaShimContract != "" && *solanaContract == "" {
		logger.Fatal("--solanaShimContract may only be specified if --solanaContract is specified")
	}

	if !argsConsistent([]string{*fogoContract, *fogoRPC}) {
		logger.Fatal("Both --fogoContract and --fogoRPC must be set or both unset")
	}

	if *fogoShimContract != "" && *fogoContract == "" {
		logger.Fatal("--fogoShimContract may only be specified if --fogoContract is specified")
	}

	if !argsConsistent([]string{*pythnetContract, *pythnetRPC, *pythnetWS}) {
		logger.Fatal("Either --pythnetContract, --pythnetRPC and --pythnetWS must all be set or all unset")
	}

	if !argsConsistent([]string{*terraContract, *terraWS, *terraLCD}) {
		logger.Fatal("Either --terraContract, --terraWS and --terraLCD must all be set or all unset")
	}

	if !argsConsistent([]string{*terra2Contract, *terra2WS, *terra2LCD}) {
		logger.Fatal("Either --terra2Contract, --terra2WS and --terra2LCD must all be set or all unset")
	}

	if !argsConsistent([]string{*injectiveContract, *injectiveWS, *injectiveLCD}) {
		logger.Fatal("Either --injectiveContract, --injectiveWS and --injectiveLCD must all be set or all unset")
	}

	if !argsConsistent([]string{*algorandIndexerRPC, *algorandAlgodRPC, *algorandAlgodToken}) {
		logger.Fatal("Either --algorandIndexerRPC, --algorandAlgodRPC and --algorandAlgodToken must all be set or all unset")
	}

	if *algorandIndexerRPC != "" {
		if *algorandAppID == 0 {
			logger.Fatal("If --algorandIndexerRPC is set, --algorandAppID must be set")
		}
	} else if *algorandAppID != 0 {
		logger.Fatal("If --algorandIndexerRPC is not set, --algorandAppID may not be set")
	}

	if !argsConsistent([]string{*nearContract, *nearRPC}) {
		logger.Fatal("Both --nearContract and --nearRPC must be set or both unset")
	}

	if !argsConsistent([]string{*xplaContract, *xplaWS, *xplaLCD}) {
		logger.Fatal("Either --xplaContract, --xplaWS and --xplaLCD must all be set or all unset")
	}

	if !argsConsistent([]string{*aptosAccount, *aptosRPC, *aptosHandle}) {
		logger.Fatal("Either --aptosAccount, --aptosRPC and --aptosHandle must all be set or all unset")
	}

	if !argsConsistent([]string{*movementAccount, *movementRPC, *movementHandle}) {
		logger.Fatal("Either --movementAccount, --movementRPC and --movementHandle must all be set or all unset")
	}

	if !argsConsistent([]string{*suiRPC, *suiMoveEventType}) {
		logger.Fatal("Either --suiRPC and --suiMoveEventType must all be set or all unset")
	}

	if !argsConsistent([]string{*gatewayContract, *gatewayWS, *gatewayLCD}) {
		logger.Fatal("Either --gatewayContract, --gatewayWS and --gatewayLCD must all be set or all unset")
	}

	if !*chainGovernorEnabled && *coinGeckoApiKey != "" {
		logger.Fatal("If coinGeckoApiKey is set, then chainGovernorEnabled must be set")
	}
	
	if !argsConsistent([]string{*aztecRPC, *aztecContract}) {
		logger.Fatal("Either --aztecRPC and --aztecContract must all be set or all unset")
<<<<<<< HEAD
=======
	}
>>>>>>> 89956569
	
		// NOTE: If this flag isn't set, or the list is empty, Transfer Verifier should not be enabled.
	if len(*transferVerifierEnabledChainIDs) != 0 {
		var parseErr error
		// NOTE: avoid shadowing txVerifierChains here. It should refer to the global variable.
		txVerifierChains, parseErr = txverifier.ValidateChains(*transferVerifierEnabledChainIDs)

		logger.Debug("validated txVerifierChains", zap.Any("chains", txVerifierChains))
		if parseErr != nil {
			logger.Fatal("transferVerifierEnabledChainIDs input is invalid", zap.Error(parseErr))
		}
	}

	var publicRpcLogDetail common.GrpcLogDetail
	switch *publicRpcLogDetailStr {
	case "none":
		publicRpcLogDetail = common.GrpcLogDetailNone
	case "minimal":
		publicRpcLogDetail = common.GrpcLogDetailMinimal
	case "full":
		publicRpcLogDetail = common.GrpcLogDetailFull
	default:
		logger.Fatal("--publicRpcLogDetail should be one of (none, minimal, full)")
	}

	// Complain about Infura on mainnet.
	//
	// As it turns out, Infura has a bug where it would sometimes incorrectly round
	// block timestamps, which causes consensus issues - the timestamp is part of
	// the VAA and nodes using Infura would sometimes derive an incorrect VAA,
	// accidentally attacking the network by signing a conflicting VAA.
	//
	// Node operators do not usually rely on Infura in the first place - doing
	// so is insecure, since nodes blindly trust the connected nodes to verify
	// on-chain message proofs. However, node operators sometimes used
	// Infura during migrations where their primary node was offline, causing
	// the aforementioned consensus oddities which were eventually found to
	// be Infura-related. This is generally to the detriment of network security
	// and a judgement call made by individual operators. In the case of Infura,
	// we know it's actively dangerous so let's make an opinionated argument.
	//
	// Insert "I'm a sign, not a cop" meme.
	//
	if strings.Contains(*ethRPC, "mainnet.infura.io") ||
		strings.Contains(*polygonRPC, "polygon-mainnet.infura.io") {
		logger.Fatal("Infura is known to send incorrect blocks - please use your own nodes")
	}

	// NOTE: Please keep these in numerical order by chain ID.
	rpcMap := make(map[string]string)
	rpcMap["solanaRPC"] = *solanaRPC
	rpcMap["fogoRPC"] = *fogoRPC
	rpcMap["ethRPC"] = *ethRPC
	rpcMap["terraWS"] = *terraWS
	rpcMap["terraLCD"] = *terraLCD
	rpcMap["bscRPC"] = *bscRPC
	rpcMap["polygonRPC"] = *polygonRPC
	rpcMap["avalancheRPC"] = *avalancheRPC
	rpcMap["oasisRPC"] = *oasisRPC
	rpcMap["algorandIndexerRPC"] = *algorandIndexerRPC
	rpcMap["algorandAlgodRPC"] = *algorandAlgodRPC
	// ChainIDAurora is not supported in the guardian.
	rpcMap["fantomRPC"] = *fantomRPC
	rpcMap["karuraRPC"] = *karuraRPC
	rpcMap["acalaRPC"] = *acalaRPC
	rpcMap["klaytnRPC"] = *klaytnRPC
	rpcMap["celoRPC"] = *celoRPC
	rpcMap["nearRPC"] = *nearRPC
	rpcMap["moonbeamRPC"] = *moonbeamRPC
	rpcMap["terra2WS"] = *terra2WS
	rpcMap["terra2LCD"] = *terra2LCD
	rpcMap["injectiveLCD"] = *injectiveLCD
	rpcMap["injectiveWS"] = *injectiveWS
	// ChainIDOsmosis is not supported in the guardian.
	rpcMap["suiRPC"] = *suiRPC
	rpcMap["aptosRPC"] = *aptosRPC
	rpcMap["arbitrumRPC"] = *arbitrumRPC
	rpcMap["optimismRPC"] = *optimismRPC
	// ChainIDGnosis is not supported in the guardian.
	rpcMap["pythnetRPC"] = *pythnetRPC
	rpcMap["pythnetWS"] = *pythnetWS
	rpcMap["xplaWS"] = *xplaWS
	rpcMap["xplaLCD"] = *xplaLCD
	// ChainIDBtc is not supported in the guardian.
	rpcMap["baseRPC"] = *baseRPC
	// ChainIDSei is supported over IBC, so it's not listed here.
	// ChainIDRootstock is not supported in the guardian.
	rpcMap["scrollRPC"] = *scrollRPC
	rpcMap["mantleRPC"] = *mantleRPC
	rpcMap["blastRPC"] = *blastRPC
	rpcMap["xlayerRPC"] = *xlayerRPC
	rpcMap["lineaRPC"] = *lineaRPC
	rpcMap["berachainRPC"] = *berachainRPC
	rpcMap["seiEvmRPC"] = *seiEvmRPC
	rpcMap["snaxchainRPC"] = *snaxchainRPC
	rpcMap["unichainRPC"] = *unichainRPC
	rpcMap["worldchainRPC"] = *worldchainRPC
	rpcMap["inkRPC"] = *inkRPC
	rpcMap["hyperEvmRPC"] = *hyperEvmRPC
	rpcMap["monadRPC"] = *monadRPC
	rpcMap["movementRPC"] = *movementRPC
	rpcMap["mezoRPC"] = *mezoRPC
	rpcMap["aztecRPC"] = *aztecRPC

	// Wormchain is in the 3000 range.
	rpcMap["wormchainURL"] = *wormchainURL

	// Generate the IBC chains (3000 range).
	for _, ibcChain := range ibc.Chains {
		rpcMap[ibcChain.String()] = "IBC"
	}

	// The testnet only chains (10000 range) go here.
	if env == common.TestNet {
		rpcMap["sepoliaRPC"] = *sepoliaRPC
		rpcMap["arbitrumSepoliaRPC"] = *arbitrumSepoliaRPC
		rpcMap["baseSepoliaRPC"] = *baseSepoliaRPC
		rpcMap["optimismSepoliaRPC"] = *optimismSepoliaRPC
		rpcMap["holeskyRPC"] = *holeskyRPC
		rpcMap["polygonSepoliaRPC"] = *polygonSepoliaRPC
	}

	// Other, non-chain specific parameters go here.
	rpcMap["accountantWS"] = *accountantWS
	rpcMap["gatewayWS"] = *gatewayWS
	rpcMap["gatewayLCD"] = *gatewayLCD
	rpcMap["ibcBlockHeightURL"] = *ibcBlockHeightURL
	rpcMap["ibcLCD"] = *ibcLCD
	rpcMap["ibcWS"] = *ibcWS

	// Handle SIGTERM
	sigterm := make(chan os.Signal, 1)
	signal.Notify(sigterm, syscall.SIGTERM)
	go func() {
		<-sigterm
		logger.Info("Received sigterm. exiting.")
		rootCtxCancel()
	}()

	// log golang version
	logger.Info("golang version", zap.String("golang_version", runtime.Version()))

	// Redirect ipfs logs to plain zap
	ipfslog.SetPrimaryCore(logger.Core())

	// Database
	db := db.OpenDb(logger.With(zap.String("component", "badgerDb")), dataDir)
	defer db.Close()

	wormchainId := "wormchain"
	if env == common.TestNet {
		wormchainId = "wormchain-testnet-0"
	}

	var accountantWormchainConn, accountantNttWormchainConn *wormconn.ClientConn
	if *accountantContract != "" {
		if *wormchainURL == "" {
			logger.Fatal("if accountantContract is specified, wormchainURL is required", zap.String("component", "gacct"))
		}

		if *accountantKeyPath == "" {
			logger.Fatal("if accountantContract is specified, accountantKeyPath is required", zap.String("component", "gacct"))
		}

		if *accountantKeyPassPhrase == "" {
			logger.Fatal("if accountantContract is specified, accountantKeyPassPhrase is required", zap.String("component", "gacct"))
		}

		keyPathName := *accountantKeyPath
		if env == common.UnsafeDevNet {
			idx, err := devnet.GetDevnetIndex()
			if err != nil {
				logger.Fatal("failed to get devnet index", zap.Error(err), zap.String("component", "gacct"))
			}
			keyPathName = fmt.Sprint(*accountantKeyPath, idx)
		}

		wormchainKey, err := wormconn.LoadWormchainPrivKey(keyPathName, *accountantKeyPassPhrase)
		if err != nil {
			logger.Fatal("failed to load accountant private key", zap.Error(err), zap.String("component", "gacct"))
		}

		// Connect to wormchain for the accountant.
		logger.Info("Connecting to wormchain for accountant", zap.String("wormchainURL", *wormchainURL), zap.String("keyPath", keyPathName), zap.String("component", "gacct"))
		accountantWormchainConn, err = wormconn.NewConn(rootCtx, *wormchainURL, wormchainKey, wormchainId)
		if err != nil {
			logger.Fatal("failed to connect to wormchain for accountant", zap.Error(err), zap.String("component", "gacct"))
		}
	}

	// If the NTT accountant is enabled, create a wormchain connection for it.
	if *accountantNttContract != "" {
		if *wormchainURL == "" {
			logger.Fatal("if accountantNttContract is specified, wormchainURL is required", zap.String("component", "gacct"))
		}

		if *accountantNttKeyPath == "" {
			logger.Fatal("if accountantNttContract is specified, accountantNttKeyPath is required", zap.String("component", "gacct"))
		}

		if *accountantNttKeyPassPhrase == "" {
			logger.Fatal("if accountantNttContract is specified, accountantNttKeyPassPhrase is required", zap.String("component", "gacct"))
		}

		keyPathName := *accountantNttKeyPath
		if env == common.UnsafeDevNet {
			idx, err := devnet.GetDevnetIndex()
			if err != nil {
				logger.Fatal("failed to get devnet index", zap.Error(err), zap.String("component", "gacct"))
			}
			keyPathName = fmt.Sprint(*accountantNttKeyPath, idx)
		}

		wormchainKey, err := wormconn.LoadWormchainPrivKey(keyPathName, *accountantNttKeyPassPhrase)
		if err != nil {
			logger.Fatal("failed to load NTT accountant private key", zap.Error(err), zap.String("component", "gacct"))
		}

		// Connect to wormchain for the NTT accountant.
		logger.Info("Connecting to wormchain for NTT accountant", zap.String("wormchainURL", *wormchainURL), zap.String("keyPath", keyPathName), zap.String("component", "gacct"))
		accountantNttWormchainConn, err = wormconn.NewConn(rootCtx, *wormchainURL, wormchainKey, wormchainId)
		if err != nil {
			logger.Fatal("failed to connect to wormchain for NTT accountant", zap.Error(err), zap.String("component", "gacct"))
		}
	}

	var gatewayRelayerWormchainConn *wormconn.ClientConn
	if *gatewayRelayerContract != "" {
		if *wormchainURL == "" {
			logger.Fatal("if gatewayRelayerContract is specified, wormchainURL is required", zap.String("component", "gwrelayer"))
		}
		if *gatewayRelayerKeyPath == "" {
			logger.Fatal("if gatewayRelayerContract is specified, gatewayRelayerKeyPath is required", zap.String("component", "gwrelayer"))
		}

		if *gatewayRelayerKeyPassPhrase == "" {
			logger.Fatal("if gatewayRelayerContract is specified, gatewayRelayerKeyPassPhrase is required", zap.String("component", "gwrelayer"))
		}

		wormchainKeyPathName := *gatewayRelayerKeyPath
		if env == common.UnsafeDevNet {
			idx, err := devnet.GetDevnetIndex()
			if err != nil {
				logger.Fatal("failed to get devnet index", zap.Error(err), zap.String("component", "gwrelayer"))
			}
			wormchainKeyPathName = fmt.Sprint(*gatewayRelayerKeyPath, idx)
		}

		wormchainKey, err := wormconn.LoadWormchainPrivKey(wormchainKeyPathName, *gatewayRelayerKeyPassPhrase)
		if err != nil {
			logger.Fatal("failed to load private key", zap.Error(err), zap.String("component", "gwrelayer"))
		}

		logger.Info("Connecting to wormchain", zap.String("wormchainURL", *wormchainURL), zap.String("keyPath", wormchainKeyPathName), zap.String("component", "gwrelayer"))
		gatewayRelayerWormchainConn, err = wormconn.NewConn(rootCtx, *wormchainURL, wormchainKey, wormchainId)
		if err != nil {
			logger.Fatal("failed to connect to wormchain", zap.Error(err), zap.String("component", "gwrelayer"))
		}

	}
	usingPromRemoteWrite := *promRemoteURL != ""
	if usingPromRemoteWrite {
		var info promremotew.PromTelemetryInfo
		info.PromRemoteURL = *promRemoteURL
		info.Labels = map[string]string{
			"node_name":     *nodeName,
			"guardian_addr": ethcrypto.PubkeyToAddress(guardianSigner.PublicKey(rootCtx)).String(),
			"network":       *p2pNetworkID,
			"version":       version.Version(),
			"product":       "wormhole",
		}

		promLogger := logger.With(zap.String("component", "prometheus_scraper"))
		errC := make(chan error)
		common.StartRunnable(rootCtx, errC, false, "prometheus_scraper", func(ctx context.Context) error {
			t := time.NewTicker(15 * time.Second)

			for {
				select {
				case <-ctx.Done():
					return nil
				case <-t.C:
					err := promremotew.ScrapeAndSendLocalMetrics(ctx, info, promLogger)
					if err != nil {
						promLogger.Error("ScrapeAndSendLocalMetrics error", zap.Error(err))
						continue
					}
				}
			}
		})
	}

	var watcherConfigs = []watchers.WatcherConfig{}

	if shouldStart(ethRPC) {
		wc := &evm.WatcherConfig{
			NetworkID:              "eth",
			ChainID:                vaa.ChainIDEthereum,
			Rpc:                    *ethRPC,
			Contract:               *ethContract,
			GuardianSetUpdateChain: true,
			CcqBackfillCache:       *ccqBackfillCache,
			TxVerifierEnabled:      slices.Contains(txVerifierChains, vaa.ChainIDEthereum),
		}

		watcherConfigs = append(watcherConfigs, wc)
	}

	if shouldStart(bscRPC) {
		wc := &evm.WatcherConfig{
			NetworkID:         "bsc",
			ChainID:           vaa.ChainIDBSC,
			Rpc:               *bscRPC,
			Contract:          *bscContract,
			CcqBackfillCache:  *ccqBackfillCache,
			TxVerifierEnabled: slices.Contains(txVerifierChains, vaa.ChainIDBSC),
		}

		watcherConfigs = append(watcherConfigs, wc)
	}

	if shouldStart(polygonRPC) {
		wc := &evm.WatcherConfig{
			NetworkID:         "polygon",
			ChainID:           vaa.ChainIDPolygon,
			Rpc:               *polygonRPC,
			Contract:          *polygonContract,
			CcqBackfillCache:  *ccqBackfillCache,
			TxVerifierEnabled: slices.Contains(txVerifierChains, vaa.ChainIDPolygon),
		}

		watcherConfigs = append(watcherConfigs, wc)
	}

	if shouldStart(avalancheRPC) {
		wc := &evm.WatcherConfig{
			NetworkID:         "avalanche",
			ChainID:           vaa.ChainIDAvalanche,
			Rpc:               *avalancheRPC,
			Contract:          *avalancheContract,
			CcqBackfillCache:  *ccqBackfillCache,
			TxVerifierEnabled: slices.Contains(txVerifierChains, vaa.ChainIDAvalanche),
		}

		watcherConfigs = append(watcherConfigs, wc)
	}

	if shouldStart(oasisRPC) {
		wc := &evm.WatcherConfig{
			NetworkID:         "oasis",
			ChainID:           vaa.ChainIDOasis,
			Rpc:               *oasisRPC,
			Contract:          *oasisContract,
			CcqBackfillCache:  *ccqBackfillCache,
			TxVerifierEnabled: slices.Contains(txVerifierChains, vaa.ChainIDOasis),
		}

		watcherConfigs = append(watcherConfigs, wc)
	}

	if shouldStart(fantomRPC) {
		wc := &evm.WatcherConfig{
			NetworkID:         "fantom",
			ChainID:           vaa.ChainIDFantom,
			Rpc:               *fantomRPC,
			Contract:          *fantomContract,
			CcqBackfillCache:  *ccqBackfillCache,
			TxVerifierEnabled: slices.Contains(txVerifierChains, vaa.ChainIDFantom),
		}

		watcherConfigs = append(watcherConfigs, wc)
	}

	if shouldStart(karuraRPC) {
		wc := &evm.WatcherConfig{
			NetworkID:         "karura",
			ChainID:           vaa.ChainIDKarura,
			Rpc:               *karuraRPC,
			Contract:          *karuraContract,
			CcqBackfillCache:  *ccqBackfillCache,
			TxVerifierEnabled: slices.Contains(txVerifierChains, vaa.ChainIDKarura),
		}

		watcherConfigs = append(watcherConfigs, wc)
	}

	if shouldStart(acalaRPC) {
		wc := &evm.WatcherConfig{
			NetworkID:         "acala",
			ChainID:           vaa.ChainIDAcala,
			Rpc:               *acalaRPC,
			Contract:          *acalaContract,
			CcqBackfillCache:  *ccqBackfillCache,
			TxVerifierEnabled: slices.Contains(txVerifierChains, vaa.ChainIDAcala),
		}

		watcherConfigs = append(watcherConfigs, wc)
	}

	if shouldStart(klaytnRPC) {
		wc := &evm.WatcherConfig{
			NetworkID:         "klaytn",
			ChainID:           vaa.ChainIDKlaytn,
			Rpc:               *klaytnRPC,
			Contract:          *klaytnContract,
			CcqBackfillCache:  *ccqBackfillCache,
			TxVerifierEnabled: slices.Contains(txVerifierChains, vaa.ChainIDKlaytn),
		}

		watcherConfigs = append(watcherConfigs, wc)
	}

	if shouldStart(celoRPC) {
		wc := &evm.WatcherConfig{
			NetworkID:         "celo",
			ChainID:           vaa.ChainIDCelo,
			Rpc:               *celoRPC,
			Contract:          *celoContract,
			CcqBackfillCache:  *ccqBackfillCache,
			TxVerifierEnabled: slices.Contains(txVerifierChains, vaa.ChainIDCelo),
		}

		watcherConfigs = append(watcherConfigs, wc)
	}

	if shouldStart(moonbeamRPC) {
		wc := &evm.WatcherConfig{
			NetworkID:         "moonbeam",
			ChainID:           vaa.ChainIDMoonbeam,
			Rpc:               *moonbeamRPC,
			Contract:          *moonbeamContract,
			CcqBackfillCache:  *ccqBackfillCache,
			TxVerifierEnabled: slices.Contains(txVerifierChains, vaa.ChainIDMoonbeam),
		}

		watcherConfigs = append(watcherConfigs, wc)
	}

	if shouldStart(arbitrumRPC) {
		wc := &evm.WatcherConfig{
			NetworkID:           "arbitrum",
			ChainID:             vaa.ChainIDArbitrum,
			Rpc:                 *arbitrumRPC,
			Contract:            *arbitrumContract,
			L1FinalizerRequired: "eth",
			TxVerifierEnabled:   slices.Contains(txVerifierChains, vaa.ChainIDArbitrum),
			CcqBackfillCache:    *ccqBackfillCache,
		}

		watcherConfigs = append(watcherConfigs, wc)
	}

	if shouldStart(optimismRPC) {
		wc := &evm.WatcherConfig{
			NetworkID:         "optimism",
			ChainID:           vaa.ChainIDOptimism,
			Rpc:               *optimismRPC,
			Contract:          *optimismContract,
			CcqBackfillCache:  *ccqBackfillCache,
			TxVerifierEnabled: slices.Contains(txVerifierChains, vaa.ChainIDOptimism),
		}

		watcherConfigs = append(watcherConfigs, wc)
	}

	if shouldStart(baseRPC) {
		wc := &evm.WatcherConfig{
			NetworkID:         "base",
			ChainID:           vaa.ChainIDBase,
			Rpc:               *baseRPC,
			Contract:          *baseContract,
			CcqBackfillCache:  *ccqBackfillCache,
			TxVerifierEnabled: slices.Contains(txVerifierChains, vaa.ChainIDBase),
		}

		watcherConfigs = append(watcherConfigs, wc)
	}

	if shouldStart(scrollRPC) {
		wc := &evm.WatcherConfig{
			NetworkID:         "scroll",
			ChainID:           vaa.ChainIDScroll,
			Rpc:               *scrollRPC,
			Contract:          *scrollContract,
			CcqBackfillCache:  *ccqBackfillCache,
			TxVerifierEnabled: slices.Contains(txVerifierChains, vaa.ChainIDScroll),
		}

		watcherConfigs = append(watcherConfigs, wc)
	}

	if shouldStart(mantleRPC) {
		wc := &evm.WatcherConfig{
			NetworkID:         "mantle",
			ChainID:           vaa.ChainIDMantle,
			Rpc:               *mantleRPC,
			Contract:          *mantleContract,
			CcqBackfillCache:  *ccqBackfillCache,
			TxVerifierEnabled: slices.Contains(txVerifierChains, vaa.ChainIDMantle),
		}

		watcherConfigs = append(watcherConfigs, wc)
	}

	if shouldStart(blastRPC) {
		wc := &evm.WatcherConfig{
			NetworkID:         "blast",
			ChainID:           vaa.ChainIDBlast,
			Rpc:               *blastRPC,
			Contract:          *blastContract,
			CcqBackfillCache:  *ccqBackfillCache,
			TxVerifierEnabled: slices.Contains(txVerifierChains, vaa.ChainIDBlast),
		}

		watcherConfigs = append(watcherConfigs, wc)
	}

	if shouldStart(xlayerRPC) {
		wc := &evm.WatcherConfig{
			NetworkID:         "xlayer",
			ChainID:           vaa.ChainIDXLayer,
			Rpc:               *xlayerRPC,
			Contract:          *xlayerContract,
			CcqBackfillCache:  *ccqBackfillCache,
			TxVerifierEnabled: slices.Contains(txVerifierChains, vaa.ChainIDXLayer),
		}

		watcherConfigs = append(watcherConfigs, wc)
	}

	if shouldStart(lineaRPC) {
		wc := &evm.WatcherConfig{
			NetworkID:         "linea",
			ChainID:           vaa.ChainIDLinea,
			Rpc:               *lineaRPC,
			Contract:          *lineaContract,
			CcqBackfillCache:  *ccqBackfillCache,
			TxVerifierEnabled: slices.Contains(txVerifierChains, vaa.ChainIDLinea),
		}

		watcherConfigs = append(watcherConfigs, wc)
	}

	if shouldStart(berachainRPC) {
		wc := &evm.WatcherConfig{
			NetworkID:         "berachain",
			ChainID:           vaa.ChainIDBerachain,
			Rpc:               *berachainRPC,
			Contract:          *berachainContract,
			CcqBackfillCache:  *ccqBackfillCache,
			TxVerifierEnabled: slices.Contains(txVerifierChains, vaa.ChainIDBerachain),
		}

		watcherConfigs = append(watcherConfigs, wc)
	}

	if shouldStart(snaxchainRPC) {
		wc := &evm.WatcherConfig{
			NetworkID:         "snaxchain",
			ChainID:           vaa.ChainIDSnaxchain,
			Rpc:               *snaxchainRPC,
			Contract:          *snaxchainContract,
			CcqBackfillCache:  *ccqBackfillCache,
			TxVerifierEnabled: slices.Contains(txVerifierChains, vaa.ChainIDSnaxchain),
		}

		watcherConfigs = append(watcherConfigs, wc)
	}

	if shouldStart(unichainRPC) {
		wc := &evm.WatcherConfig{
			NetworkID:         "unichain",
			ChainID:           vaa.ChainIDUnichain,
			Rpc:               *unichainRPC,
			Contract:          *unichainContract,
			CcqBackfillCache:  *ccqBackfillCache,
			TxVerifierEnabled: slices.Contains(txVerifierChains, vaa.ChainIDUnichain),
		}

		watcherConfigs = append(watcherConfigs, wc)
	}

	if shouldStart(worldchainRPC) {
		wc := &evm.WatcherConfig{
			NetworkID:         "worldchain",
			ChainID:           vaa.ChainIDWorldchain,
			Rpc:               *worldchainRPC,
			Contract:          *worldchainContract,
			CcqBackfillCache:  *ccqBackfillCache,
			TxVerifierEnabled: slices.Contains(txVerifierChains, vaa.ChainIDWorldchain),
		}

		watcherConfigs = append(watcherConfigs, wc)
	}

	if shouldStart(inkRPC) {
		wc := &evm.WatcherConfig{
			NetworkID:         "ink",
			ChainID:           vaa.ChainIDInk,
			Rpc:               *inkRPC,
			Contract:          *inkContract,
			CcqBackfillCache:  *ccqBackfillCache,
			TxVerifierEnabled: slices.Contains(txVerifierChains, vaa.ChainIDInk),
		}

		watcherConfigs = append(watcherConfigs, wc)
	}

	if shouldStart(hyperEvmRPC) {
		wc := &evm.WatcherConfig{
			NetworkID:         "hyperevm",
			ChainID:           vaa.ChainIDHyperEVM,
			Rpc:               *hyperEvmRPC,
			Contract:          *hyperEvmContract,
			CcqBackfillCache:  *ccqBackfillCache,
			TxVerifierEnabled: slices.Contains(txVerifierChains, vaa.ChainIDHyperEVM),
		}

		watcherConfigs = append(watcherConfigs, wc)
	}

	if shouldStart(monadRPC) {
		wc := &evm.WatcherConfig{
			NetworkID:         "monad",
			ChainID:           vaa.ChainIDMonad,
			Rpc:               *monadRPC,
			Contract:          *monadContract,
			CcqBackfillCache:  *ccqBackfillCache,
			TxVerifierEnabled: slices.Contains(txVerifierChains, vaa.ChainIDMonad),
		}

		watcherConfigs = append(watcherConfigs, wc)
	}

	if shouldStart(seiEvmRPC) {
		wc := &evm.WatcherConfig{
			NetworkID:         "seievm",
			ChainID:           vaa.ChainIDSeiEVM,
			Rpc:               *seiEvmRPC,
			Contract:          *seiEvmContract,
			CcqBackfillCache:  *ccqBackfillCache,
			TxVerifierEnabled: slices.Contains(txVerifierChains, vaa.ChainIDSeiEVM),
		}

		watcherConfigs = append(watcherConfigs, wc)
	}

	if shouldStart(mezoRPC) {
		wc := &evm.WatcherConfig{
			NetworkID:        "mezo",
			ChainID:          vaa.ChainIDMezo,
			Rpc:              *mezoRPC,
			Contract:         *mezoContract,
			CcqBackfillCache: *ccqBackfillCache,
		}

		watcherConfigs = append(watcherConfigs, wc)
	}

	if shouldStart(terraWS) {
		wc := &cosmwasm.WatcherConfig{
			NetworkID: "terra",
			ChainID:   vaa.ChainIDTerra,
			Websocket: *terraWS,
			Lcd:       *terraLCD,
			Contract:  *terraContract,
		}

		watcherConfigs = append(watcherConfigs, wc)
	}

	if shouldStart(terra2WS) {
		wc := &cosmwasm.WatcherConfig{
			NetworkID: "terra2",
			ChainID:   vaa.ChainIDTerra2,
			Websocket: *terra2WS,
			Lcd:       *terra2LCD,
			Contract:  *terra2Contract,
		}

		watcherConfigs = append(watcherConfigs, wc)
	}

	if shouldStart(xplaWS) {
		wc := &cosmwasm.WatcherConfig{
			NetworkID: "xpla",
			ChainID:   vaa.ChainIDXpla,
			Websocket: *xplaWS,
			Lcd:       *xplaLCD,
			Contract:  *xplaContract,
		}

		watcherConfigs = append(watcherConfigs, wc)
	}

	if shouldStart(injectiveWS) {
		wc := &cosmwasm.WatcherConfig{
			NetworkID: "injective",
			ChainID:   vaa.ChainIDInjective,
			Websocket: *injectiveWS,
			Lcd:       *injectiveLCD,
			Contract:  *injectiveContract,
		}

		watcherConfigs = append(watcherConfigs, wc)
	}

	if shouldStart(algorandIndexerRPC) {
		wc := &algorand.WatcherConfig{
			NetworkID:    "algorand",
			ChainID:      vaa.ChainIDAlgorand,
			IndexerRPC:   *algorandIndexerRPC,
			IndexerToken: *algorandIndexerToken,
			AlgodRPC:     *algorandAlgodRPC,
			AlgodToken:   *algorandAlgodToken,
			AppID:        *algorandAppID,
		}
		watcherConfigs = append(watcherConfigs, wc)
	}

	if shouldStart(nearRPC) {
		wc := &near.WatcherConfig{
			NetworkID: "near",
			ChainID:   vaa.ChainIDNear,
			Rpc:       *nearRPC,
			Contract:  *nearContract,
		}
		watcherConfigs = append(watcherConfigs, wc)
	}

	if shouldStart(aptosRPC) {
		wc := &aptos.WatcherConfig{
			NetworkID: "aptos",
			ChainID:   vaa.ChainIDAptos,
			Rpc:       *aptosRPC,
			Account:   *aptosAccount,
			Handle:    *aptosHandle,
		}
		watcherConfigs = append(watcherConfigs, wc)
	}

	if shouldStart(aztecRPC) {
		wc := &aztec.WatcherConfig{
			NetworkID: "aztec",
			ChainID:   vaa.ChainIDAztec,
			Rpc:       *aztecRPC,
			Contract:  *aztecContract,
		}
		watcherConfigs = append(watcherConfigs, wc)
	}

	if shouldStart(movementRPC) {
		wc := &aptos.WatcherConfig{
			NetworkID: "movement",
			ChainID:   vaa.ChainIDMovement,
			Rpc:       *movementRPC,
			Account:   *movementAccount,
			Handle:    *movementHandle,
		}
		watcherConfigs = append(watcherConfigs, wc)
	}

	if shouldStart(suiRPC) {
		wc := &sui.WatcherConfig{
			NetworkID:        "sui",
			ChainID:          vaa.ChainIDSui,
			Rpc:              *suiRPC,
			SuiMoveEventType: *suiMoveEventType,
		}
		watcherConfigs = append(watcherConfigs, wc)
	}

	if shouldStart(solanaRPC) {
		// confirmed watcher
		wc := &solana.WatcherConfig{
			NetworkID:     "solana-confirmed",
			ChainID:       vaa.ChainIDSolana,
			Rpc:           *solanaRPC,
			Websocket:     "",
			Contract:      *solanaContract,
			ShimContract:  *solanaShimContract,
			ReceiveObsReq: false,
			Commitment:    rpc.CommitmentConfirmed,
		}

		watcherConfigs = append(watcherConfigs, wc)

		// finalized watcher
		wc = &solana.WatcherConfig{
			NetworkID:     "solana-finalized",
			ChainID:       vaa.ChainIDSolana,
			Rpc:           *solanaRPC,
			Websocket:     "",
			Contract:      *solanaContract,
			ShimContract:  *solanaShimContract,
			ReceiveObsReq: true,
			Commitment:    rpc.CommitmentFinalized,
		}
		watcherConfigs = append(watcherConfigs, wc)

		if *solanaShimContract != "" {
			featureFlags = append(featureFlags, fmt.Sprintf("solshim:%s", *solanaShimContract))
		}
	}

	if shouldStart(fogoRPC) {
		// confirmed watcher
		wc := &solana.WatcherConfig{
			NetworkID:     "fogo-confirmed",
			ChainID:       vaa.ChainIDFogo,
			Rpc:           *fogoRPC,
			Websocket:     "",
			Contract:      *fogoContract,
			ShimContract:  *fogoShimContract,
			ReceiveObsReq: false,
			Commitment:    rpc.CommitmentConfirmed,
		}

		watcherConfigs = append(watcherConfigs, wc)

		// finalized watcher
		wc = &solana.WatcherConfig{
			NetworkID:     "fogo-finalized",
			ChainID:       vaa.ChainIDFogo,
			Rpc:           *fogoRPC,
			Websocket:     "",
			Contract:      *fogoContract,
			ShimContract:  *fogoShimContract,
			ReceiveObsReq: true,
			Commitment:    rpc.CommitmentFinalized,
		}
		watcherConfigs = append(watcherConfigs, wc)

		if *fogoShimContract != "" {
			featureFlags = append(featureFlags, fmt.Sprintf("fogoshim:%s", *fogoShimContract))
		}
	}

	if shouldStart(pythnetRPC) {
		wc := &solana.WatcherConfig{
			NetworkID:     "pythnet",
			ChainID:       vaa.ChainIDPythNet,
			Rpc:           *pythnetRPC,
			Websocket:     *pythnetWS,
			Contract:      *pythnetContract,
			ReceiveObsReq: false,
			Commitment:    rpc.CommitmentConfirmed,
		}

		watcherConfigs = append(watcherConfigs, wc)
	}

	if shouldStart(gatewayWS) {
		wc := &cosmwasm.WatcherConfig{
			NetworkID: "gateway",
			ChainID:   vaa.ChainIDWormchain,
			Websocket: *gatewayWS,
			Lcd:       *gatewayLCD,
			Contract:  *gatewayContract,
		}

		watcherConfigs = append(watcherConfigs, wc)
	}

	if env == common.TestNet || env == common.UnsafeDevNet {
		if shouldStart(sepoliaRPC) {
			wc := &evm.WatcherConfig{
				NetworkID:         "sepolia",
				ChainID:           vaa.ChainIDSepolia,
				Rpc:               *sepoliaRPC,
				Contract:          *sepoliaContract,
				CcqBackfillCache:  *ccqBackfillCache,
				TxVerifierEnabled: slices.Contains(txVerifierChains, vaa.ChainIDSepolia),
			}

			watcherConfigs = append(watcherConfigs, wc)
		}

		if shouldStart(holeskyRPC) {
			wc := &evm.WatcherConfig{
				NetworkID:         "holesky",
				ChainID:           vaa.ChainIDHolesky,
				Rpc:               *holeskyRPC,
				Contract:          *holeskyContract,
				CcqBackfillCache:  *ccqBackfillCache,
				TxVerifierEnabled: slices.Contains(txVerifierChains, vaa.ChainIDHolesky),
			}

			watcherConfigs = append(watcherConfigs, wc)
		}

		if shouldStart(arbitrumSepoliaRPC) {
			wc := &evm.WatcherConfig{
				NetworkID:         "arbitrum_sepolia",
				ChainID:           vaa.ChainIDArbitrumSepolia,
				Rpc:               *arbitrumSepoliaRPC,
				Contract:          *arbitrumSepoliaContract,
				CcqBackfillCache:  *ccqBackfillCache,
				TxVerifierEnabled: slices.Contains(txVerifierChains, vaa.ChainIDArbitrumSepolia),
			}

			watcherConfigs = append(watcherConfigs, wc)
		}

		if shouldStart(baseSepoliaRPC) {
			wc := &evm.WatcherConfig{
				NetworkID:         "base_sepolia",
				ChainID:           vaa.ChainIDBaseSepolia,
				Rpc:               *baseSepoliaRPC,
				Contract:          *baseSepoliaContract,
				CcqBackfillCache:  *ccqBackfillCache,
				TxVerifierEnabled: slices.Contains(txVerifierChains, vaa.ChainIDBaseSepolia),
			}

			watcherConfigs = append(watcherConfigs, wc)
		}

		if shouldStart(optimismSepoliaRPC) {
			wc := &evm.WatcherConfig{
				NetworkID:         "optimism_sepolia",
				ChainID:           vaa.ChainIDOptimismSepolia,
				Rpc:               *optimismSepoliaRPC,
				Contract:          *optimismSepoliaContract,
				CcqBackfillCache:  *ccqBackfillCache,
				TxVerifierEnabled: slices.Contains(txVerifierChains, vaa.ChainIDOptimismSepolia),
			}

			watcherConfigs = append(watcherConfigs, wc)
		}

		if shouldStart(polygonSepoliaRPC) {
			wc := &evm.WatcherConfig{
				NetworkID:         "polygon_sepolia",
				ChainID:           vaa.ChainIDPolygonSepolia,
				Rpc:               *polygonSepoliaRPC,
				Contract:          *polygonSepoliaContract,
				CcqBackfillCache:  *ccqBackfillCache,
				TxVerifierEnabled: slices.Contains(txVerifierChains, vaa.ChainIDPolygonSepolia),
			}

			watcherConfigs = append(watcherConfigs, wc)
		}

	}

	var ibcWatcherConfig *node.IbcWatcherConfig = nil
	if shouldStart(ibcWS) {
		ibcWatcherConfig = &node.IbcWatcherConfig{
			Websocket:      *ibcWS,
			Lcd:            *ibcLCD,
			BlockHeightURL: *ibcBlockHeightURL,
			Contract:       *ibcContract,
		}
	}

	guardianNode := node.NewGuardianNode(
		env,
		guardianSigner,
	)

	guardianOptions := []*node.GuardianOption{
		node.GuardianOptionDatabase(db),
		node.GuardianOptionWatchers(watcherConfigs, ibcWatcherConfig),
		node.GuardianOptionAccountant(*accountantWS, *accountantContract, *accountantCheckEnabled, accountantWormchainConn, *accountantNttContract, accountantNttWormchainConn),
		node.GuardianOptionGovernor(*chainGovernorEnabled, *governorFlowCancelEnabled, *coinGeckoApiKey),
		node.GuardianOptionGatewayRelayer(*gatewayRelayerContract, gatewayRelayerWormchainConn),
		node.GuardianOptionQueryHandler(*ccqEnabled, *ccqAllowedRequesters),
		node.GuardianOptionAdminService(*adminSocketPath, ethRPC, ethContract, rpcMap),
		node.GuardianOptionP2P(p2pKey, *p2pNetworkID, *p2pBootstrap, *nodeName, *subscribeToVAAs, *disableHeartbeatVerify, *p2pPort, *ccqP2pBootstrap, *ccqP2pPort, *ccqAllowedPeers,
			*gossipAdvertiseAddress, ibc.GetFeatures, protectedPeers, ccqProtectedPeers, featureFlags),
		node.GuardianOptionStatusServer(*statusAddr),
		node.GuardianOptionProcessor(*p2pNetworkID),
	}

	if shouldStart(publicGRPCSocketPath) {
		guardianOptions = append(guardianOptions, node.GuardianOptionPublicRpcSocket(*publicGRPCSocketPath, publicRpcLogDetail))

		if shouldStart(publicRPC) {
			guardianOptions = append(guardianOptions, node.GuardianOptionPublicrpcTcpService(*publicRPC, publicRpcLogDetail))
		}

		if shouldStart(publicWeb) {
			guardianOptions = append(guardianOptions,
				node.GuardianOptionPublicWeb(*publicWeb, *publicGRPCSocketPath, *tlsHostname, *tlsProdEnv, path.Join(*dataDir, "autocert")),
			)
		}
	}

	// Run supervisor with Guardian Node as root.
	supervisor.New(rootCtx, logger, guardianNode.Run(rootCtxCancel, guardianOptions...),
		// It's safer to crash and restart the process in case we encounter a panic,
		// rather than attempting to reschedule the runnable.
		supervisor.WithPropagatePanic)

	<-rootCtx.Done()
	logger.Info("root context cancelled, exiting...")
}

func shouldStart(rpc *string) bool {
	return *rpc != "" && *rpc != "none"
}

// checkEvmArgs verifies that the RPC and contract address parameters for an EVM chain make sense, given the environment.
// If we are in devnet mode and the contract address is not specified, it returns the deterministic one for tilt.
func checkEvmArgs(logger *zap.Logger, rpc string, contractAddr string, chainID vaa.ChainID) string {
	if env != common.UnsafeDevNet {
		// In mainnet / testnet, if either parameter is specified, they must both be specified.
		if (rpc == "") != (contractAddr == "") {
			logger.Fatal(fmt.Sprintf("Both contract and RPC for chain %s must be set or both unset", chainID.String()))
		}
	} else {
		// In devnet, if RPC is set but contract is not set, use the deterministic one for tilt.
		if rpc == "" {
			if contractAddr != "" {
				logger.Fatal(fmt.Sprintf("If RPC is not set for chain %s, contract must not be set", chainID.String()))
			}
		} else {
			if contractAddr == "" {
				contractAddr = devnet.GanacheWormholeContractAddress.Hex()
			}
		}
	}
	mainnetSupported := evm.SupportedInMainnet(chainID)
	if contractAddr != "" && !mainnetSupported && env == common.MainNet {
		logger.Fatal(fmt.Sprintf("Chain %s is not supported in mainnet", chainID.String()))
	}
	return contractAddr
}

// argsConsistent verifies that the arguments in the array are all set or all unset.
// Note that it doesn't validate the values, just whether they are blank or not.
func argsConsistent(args []string) bool {
	if len(args) < 2 {
		panic("argsConsistent expects at least two args")
	}

	shouldBeUnset := args[0] == ""
	for idx := 1; idx < len(args); idx++ {
		if shouldBeUnset != (args[idx] == "") {
			return false
		}
	}

	return true
}<|MERGE_RESOLUTION|>--- conflicted
+++ resolved
@@ -959,15 +959,12 @@
 	if !*chainGovernorEnabled && *coinGeckoApiKey != "" {
 		logger.Fatal("If coinGeckoApiKey is set, then chainGovernorEnabled must be set")
 	}
-	
+
 	if !argsConsistent([]string{*aztecRPC, *aztecContract}) {
 		logger.Fatal("Either --aztecRPC and --aztecContract must all be set or all unset")
-<<<<<<< HEAD
-=======
-	}
->>>>>>> 89956569
-	
-		// NOTE: If this flag isn't set, or the list is empty, Transfer Verifier should not be enabled.
+	}
+
+	// NOTE: If this flag isn't set, or the list is empty, Transfer Verifier should not be enabled.
 	if len(*transferVerifierEnabledChainIDs) != 0 {
 		var parseErr error
 		// NOTE: avoid shadowing txVerifierChains here. It should refer to the global variable.
