--- conflicted
+++ resolved
@@ -233,11 +233,8 @@
             if aztec:
                 container["command"] += [
                     "--aztecRPC",
-<<<<<<< HEAD
                     "",
-=======
                     "http://aztec-sandbox:8090",
->>>>>>> 89956569
                     "--aztecContract",
                     "de0036a9600559e295d5f6802ef6f3f802f510366e0c23912b0655d972166017",
                 ]
@@ -396,11 +393,7 @@
 if aptos:
     guardian_resource_deps = guardian_resource_deps + ["aptos"]
 if aztec:
-<<<<<<< HEAD
-    guardian_resource_deps = guardian_resource_deps + ["aztec"]
-=======
     guardian_resource_deps = guardian_resource_deps + ["aztec-sandbox"]
->>>>>>> 89956569
 if wormchain:
     guardian_resource_deps = guardian_resource_deps + ["wormchain", "wormchain-deploy"]
 if sui:
@@ -1002,10 +995,7 @@
         labels = ["aptos"],
         trigger_mode = trigger_mode,
     )
-<<<<<<< HEAD
     
-=======
-
 if aztec:
     k8s_yaml_with_ns("devnet/aztec-devnet.yaml")
     k8s_resource(
@@ -1017,7 +1007,6 @@
         trigger_mode = trigger_mode,
     )
 
->>>>>>> 89956569
 def build_query_server_yaml():
     qs_yaml = read_yaml_stream("devnet/query-server.yaml")
 
